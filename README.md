# Braintree Web Drop-in

A pre-made payments UI for accepting cards and alternative payments in the browser built using version 3 of the [Braintree JS client SDK](https://github.com/braintree/braintree-web).

If you have any feedback or questions, create an [issue](https://github.com/braintree/braintree-web-drop-in/issues) or [contact Braintree support](https://developers.braintreepayments.com/forms/contact).

## What's new

- Updated UI to easily accommodate multiple payment methods
- Not in an iframe; feel free to style Drop-in to blend in with your website
- Now available in [23 languages](#localization)
- Open source and open development

## Getting started

<<<<<<< HEAD
Drop-in is currently available directly from our servers, which you can save locally or include in your project through a script tag:

```html
<script src="https://js.braintreegateway.com/web/dropin/1.0.2/js/dropin.min.js"></script>
```

Alternatively, you can download it via npm.

```bash
npm install --save braintree-web-drop-in

# var dropin = require('braintree-web-drop-in');
```

## Basic usage

Drop-in provides a payment method object containing the [payment method nonce](https://developers.braintreepayments.com/start/overview#payment-method-nonce) to send to your server. To get this object, use the `requestPaymentMethod` function as shown below.

For credit cards, this attempts to validate the card form and will call the supplied callback with a payload, including the payment method nonce, if successful. If not successful, an error will be shown in the UI and the callback will be called with an error.

Other payment methods may behave differently. Refer to their documentation for details.

In your `create` call, provide an `authorization` and a `selector`:

- `authorization`: Your [client authorization](https://developers.braintreepayments.com/guides/authorization/overview) should be a [client token](https://developers.braintreepayments.com/guides/authorization/client-token) from your server or a [tokenization key](https://developers.braintreepayments.com/guides/authorization/tokenization-key) that can be found in the Braintree Control Panel. If you [pass a customer ID](https://developers.braintreepayments.com/reference/request/client-token/generate#specify-a-customer-id) when generating the client token, Drop-in will display that customer's saved payment methods and automatically store any newly-added payment methods in their Vault record.

- `selector`: This must be the selector for an empty element, such as a `<div>`, where Drop-in will be included on your page.

```js
var submitButton = document.querySelector('#submit-button');

braintree.dropin.create({
  authorization: 'CLIENT_AUTHORIZATION',
  selector: '#dropin-container'
}, function (err, dropinInstance) {
  submitButton.addEventListener('click', function () {
    dropinInstance.requestPaymentMethod(function (err, payload) {
      if (err) {
       // Handle errors in requesting payment method
       // This includes invalid card form or no payment method available
       // Errors relevant to customers will be show in the UI as well

       return;
      }

      // Send payload.nonce to your server
    });
  });
});
```

The structure of the credit card payment method object returned in the callback of `requestPaymentMethod` can be found [here](http://braintree.github.io/braintree-web/current/HostedFields.html#~tokenizePayload).

## Using PayPal

If PayPal is enabled for your merchant account, include PayPal configuration options in the `create` call. The required `flow` property can be either `vault` or `checkout`, depending on whether you want to use the PayPal [Vault](https://developers.braintreepayments.com/guides/paypal/vault/javascript/v3) or [Checkout](https://developers.braintreepayments.com/guides/paypal/checkout-with-paypal/javascript/v3) flow.

```js
braintree.dropin.create({
  authorization: 'CLIENT_AUTHORIZATION',
  selector: '#dropin-container',
  paypal: {
    flow: 'checkout',
    amount: 10.00,
    currency: 'USD'
  }
}, callback);
```

You can find more PayPal configuration options in the [Braintree JS client SDK v3 reference](http://braintree.github.io/braintree-web/current/PayPalCheckout.html#createPayment).

The structure of the PayPal payment method object returned in the callback of `requestPaymentMethod` can be found [here](http://braintree.github.io/braintree-web/current/PayPalCheckout.html#~tokenizePayload).

### PayPal Credit

PayPal Credit can also be enabled in Drop-in by including `paypalCredit` configuration options in the `create` call:

```js
braintree.dropin.create({
  authorization: 'CLIENT_AUTHORIZATION',
  selector: '#dropin-container',
  paypalCredit: {
    flow: 'checkout', // Required for PayPal Credit
    amount: 10.00,
    currency: 'USD'
  }
}, callback);
```

PayPal Credit configuration parameters are the same as those for [PayPal](http://braintree.github.io/braintree-web/current/PayPalCheckout.html#createPayment).

More details about PayPal Credit can be found in the Braintree [support articles](https://articles.braintreepayments.com/guides/payment-methods/paypal/paypal-credit).
=======
For setup and usage, see our [reference](https://braintree.github.io/braintree-web-drop-in/docs/current/).
>>>>>>> 6dadec48

## Full example

This is a full example of a Drop-in integration that only accepts credit cards.

 ```html
<!DOCTYPE html>
<html lang="en">
  <head>
    <meta charset="UTF-8">
    <title>Checkout</title>
  </head>
  <body>
    <div id="dropin-container"></div>
    <button id="submit-button">Purchase</button>

    <script src="https://js.braintreegateway.com/web/dropin/1.0.2/js/dropin.min.js"></script>

    <script>
      var submitButton = document.querySelector('#submit-button');

      braintree.dropin.create({
        authorization: 'CLIENT_AUTHORIZATION',
        selector: '#dropin-container'
      }, function (err, dropinInstance) {
        if (err) {
          // Handle any errors that might've occurred when creating Drop-in
          console.error(err);
          return;
        }
        submitButton.addEventListener('click', function () {
          dropinInstance.requestPaymentMethod(function (err, payload) {
            if (err) {
              // Handle errors in requesting payment method
            }

            // Send payload.nonce to your server
          });
        });
      });
    </script>
  </body>
</html>
```

<<<<<<< HEAD
## Localization

You can pass a `locale` property to translate the Drop-in into other languages. Possible values are:

```
da_DK
de_DE
en_US
en_AU
en_GB
es_ES
fr_CA
fr_FR
id_ID
it_IT
ja_JP
ko_KR
nl_NL
no_NO
pl_PL
pt_BR
pt_PT
ru_RU
sv_SE
th_TH
zh_CN
zh_HK
zh_TW
```

## Payment option priority

By default, Drop-in displays the credit/debit card form first, followed by PayPal (if enabled). You can customize this ordering with `paymentOptionPriority` as shown in this example:

```js
braintree.dropin.create({
  // ...
  paymentOptionPriority: ['paypal', 'card'] // Display PayPal first
}, /* ... */);
```

Payment options omitted from this array will not be offered to the customer.

## Events

### `paymentMethodRequestable` and `noPaymentMethodRequestable`

`paymentMethodRequestable` fires when a payment method can be retrieved using `requestPaymentMethod`. The event includes an object that provides the type of payment method (CreditCard, PayPalAccount, etc) that is ready to be requested. 

`noPaymentMethodRequestable` fires when a payment method can no longer be retrieved with `requestPaymentMethod`.

Using these events, you can dynamically enable or disable your submit button based on whether or not the payment method is requestable:

```js
var submitButton = document.querySelector('#submit-button');

braintree.dropin.create({
  authorization: 'CLIENT_AUTHORIZATION',
  selector: '#dropin-container'
}, function (err, dropinInstance) {
  submitButton.addEventListener('click', function () {
    dropinInstance.requestPaymentMethod(function (err, payload) { /* send to payload.nonce to server */ });
  });

  if (dropinInstance.isPaymentMethodRequestable()) {
    // this will be true if you generated the client token
    // with a customer ID and there is a saved payment method
    // available to tokenize with that customer
    submitButton.removeAttribute('disabled');
  }

  dropinInstance.on('paymentMethodRequestable', function (event) {
    event.type; // the type of Payment Method, IE CreditCard, PayPalAccount

    submitButton.removeAttribute('disabled');
  });

  dropinInstance.on('noPaymentMethodRequestable', function () {
    submitButton.setAttribute('disabled', true);
  });
});
```

## Drop-in Styling

The stylesheet for Drop-in will load automatically when Drop-in is initialized. 

If you are using a custom build of Drop-in, or would like to use an alternative stylesheet, you can provide a `link` tag on your page with the id `braintree-dropin-stylesheet`. This will prevent the external stylesheet from loading.

<!-- TODO remove this commented out section right before publishing to npm

If you are using npm to manage your assets and would prefer to use a local version of the CSS, you can use the dropin.css file found in `node_modules/braintree-web-drop-in/dropin.css` and put it on your page in a `link` tag with the id `braintree-dropin-stylesheet`. 
-->

## Teardown

When you want to cleanly tear down anything set up by `dropin.create`, use `teardown()`. This may be useful in a single-page app.

```js
var dropinInstance;

braintree.dropin.create({
    // ...
  }, function (err, dropin) {
    // ...
    dropinInstance = dropin;
  });

// ...
dropinInstance.teardown(function (err) {
  // Called once teardown is complete. No data is returned if teardown completes successfully.
  if (err) { /* an error occurred during teardown */ }
});
```

=======
>>>>>>> 6dadec48
## Browser support

Drop-in is supported in all browsers supported by the [Braintree JavaScript Client SDK](http://braintree.github.io/braintree-web/current/#browser-support).<|MERGE_RESOLUTION|>--- conflicted
+++ resolved
@@ -13,102 +13,7 @@
 
 ## Getting started
 
-<<<<<<< HEAD
-Drop-in is currently available directly from our servers, which you can save locally or include in your project through a script tag:
-
-```html
-<script src="https://js.braintreegateway.com/web/dropin/1.0.2/js/dropin.min.js"></script>
-```
-
-Alternatively, you can download it via npm.
-
-```bash
-npm install --save braintree-web-drop-in
-
-# var dropin = require('braintree-web-drop-in');
-```
-
-## Basic usage
-
-Drop-in provides a payment method object containing the [payment method nonce](https://developers.braintreepayments.com/start/overview#payment-method-nonce) to send to your server. To get this object, use the `requestPaymentMethod` function as shown below.
-
-For credit cards, this attempts to validate the card form and will call the supplied callback with a payload, including the payment method nonce, if successful. If not successful, an error will be shown in the UI and the callback will be called with an error.
-
-Other payment methods may behave differently. Refer to their documentation for details.
-
-In your `create` call, provide an `authorization` and a `selector`:
-
-- `authorization`: Your [client authorization](https://developers.braintreepayments.com/guides/authorization/overview) should be a [client token](https://developers.braintreepayments.com/guides/authorization/client-token) from your server or a [tokenization key](https://developers.braintreepayments.com/guides/authorization/tokenization-key) that can be found in the Braintree Control Panel. If you [pass a customer ID](https://developers.braintreepayments.com/reference/request/client-token/generate#specify-a-customer-id) when generating the client token, Drop-in will display that customer's saved payment methods and automatically store any newly-added payment methods in their Vault record.
-
-- `selector`: This must be the selector for an empty element, such as a `<div>`, where Drop-in will be included on your page.
-
-```js
-var submitButton = document.querySelector('#submit-button');
-
-braintree.dropin.create({
-  authorization: 'CLIENT_AUTHORIZATION',
-  selector: '#dropin-container'
-}, function (err, dropinInstance) {
-  submitButton.addEventListener('click', function () {
-    dropinInstance.requestPaymentMethod(function (err, payload) {
-      if (err) {
-       // Handle errors in requesting payment method
-       // This includes invalid card form or no payment method available
-       // Errors relevant to customers will be show in the UI as well
-
-       return;
-      }
-
-      // Send payload.nonce to your server
-    });
-  });
-});
-```
-
-The structure of the credit card payment method object returned in the callback of `requestPaymentMethod` can be found [here](http://braintree.github.io/braintree-web/current/HostedFields.html#~tokenizePayload).
-
-## Using PayPal
-
-If PayPal is enabled for your merchant account, include PayPal configuration options in the `create` call. The required `flow` property can be either `vault` or `checkout`, depending on whether you want to use the PayPal [Vault](https://developers.braintreepayments.com/guides/paypal/vault/javascript/v3) or [Checkout](https://developers.braintreepayments.com/guides/paypal/checkout-with-paypal/javascript/v3) flow.
-
-```js
-braintree.dropin.create({
-  authorization: 'CLIENT_AUTHORIZATION',
-  selector: '#dropin-container',
-  paypal: {
-    flow: 'checkout',
-    amount: 10.00,
-    currency: 'USD'
-  }
-}, callback);
-```
-
-You can find more PayPal configuration options in the [Braintree JS client SDK v3 reference](http://braintree.github.io/braintree-web/current/PayPalCheckout.html#createPayment).
-
-The structure of the PayPal payment method object returned in the callback of `requestPaymentMethod` can be found [here](http://braintree.github.io/braintree-web/current/PayPalCheckout.html#~tokenizePayload).
-
-### PayPal Credit
-
-PayPal Credit can also be enabled in Drop-in by including `paypalCredit` configuration options in the `create` call:
-
-```js
-braintree.dropin.create({
-  authorization: 'CLIENT_AUTHORIZATION',
-  selector: '#dropin-container',
-  paypalCredit: {
-    flow: 'checkout', // Required for PayPal Credit
-    amount: 10.00,
-    currency: 'USD'
-  }
-}, callback);
-```
-
-PayPal Credit configuration parameters are the same as those for [PayPal](http://braintree.github.io/braintree-web/current/PayPalCheckout.html#createPayment).
-
-More details about PayPal Credit can be found in the Braintree [support articles](https://articles.braintreepayments.com/guides/payment-methods/paypal/paypal-credit).
-=======
 For setup and usage, see our [reference](https://braintree.github.io/braintree-web-drop-in/docs/current/).
->>>>>>> 6dadec48
 
 ## Full example
 
@@ -154,124 +59,6 @@
 </html>
 ```
 
-<<<<<<< HEAD
-## Localization
-
-You can pass a `locale` property to translate the Drop-in into other languages. Possible values are:
-
-```
-da_DK
-de_DE
-en_US
-en_AU
-en_GB
-es_ES
-fr_CA
-fr_FR
-id_ID
-it_IT
-ja_JP
-ko_KR
-nl_NL
-no_NO
-pl_PL
-pt_BR
-pt_PT
-ru_RU
-sv_SE
-th_TH
-zh_CN
-zh_HK
-zh_TW
-```
-
-## Payment option priority
-
-By default, Drop-in displays the credit/debit card form first, followed by PayPal (if enabled). You can customize this ordering with `paymentOptionPriority` as shown in this example:
-
-```js
-braintree.dropin.create({
-  // ...
-  paymentOptionPriority: ['paypal', 'card'] // Display PayPal first
-}, /* ... */);
-```
-
-Payment options omitted from this array will not be offered to the customer.
-
-## Events
-
-### `paymentMethodRequestable` and `noPaymentMethodRequestable`
-
-`paymentMethodRequestable` fires when a payment method can be retrieved using `requestPaymentMethod`. The event includes an object that provides the type of payment method (CreditCard, PayPalAccount, etc) that is ready to be requested. 
-
-`noPaymentMethodRequestable` fires when a payment method can no longer be retrieved with `requestPaymentMethod`.
-
-Using these events, you can dynamically enable or disable your submit button based on whether or not the payment method is requestable:
-
-```js
-var submitButton = document.querySelector('#submit-button');
-
-braintree.dropin.create({
-  authorization: 'CLIENT_AUTHORIZATION',
-  selector: '#dropin-container'
-}, function (err, dropinInstance) {
-  submitButton.addEventListener('click', function () {
-    dropinInstance.requestPaymentMethod(function (err, payload) { /* send to payload.nonce to server */ });
-  });
-
-  if (dropinInstance.isPaymentMethodRequestable()) {
-    // this will be true if you generated the client token
-    // with a customer ID and there is a saved payment method
-    // available to tokenize with that customer
-    submitButton.removeAttribute('disabled');
-  }
-
-  dropinInstance.on('paymentMethodRequestable', function (event) {
-    event.type; // the type of Payment Method, IE CreditCard, PayPalAccount
-
-    submitButton.removeAttribute('disabled');
-  });
-
-  dropinInstance.on('noPaymentMethodRequestable', function () {
-    submitButton.setAttribute('disabled', true);
-  });
-});
-```
-
-## Drop-in Styling
-
-The stylesheet for Drop-in will load automatically when Drop-in is initialized. 
-
-If you are using a custom build of Drop-in, or would like to use an alternative stylesheet, you can provide a `link` tag on your page with the id `braintree-dropin-stylesheet`. This will prevent the external stylesheet from loading.
-
-<!-- TODO remove this commented out section right before publishing to npm
-
-If you are using npm to manage your assets and would prefer to use a local version of the CSS, you can use the dropin.css file found in `node_modules/braintree-web-drop-in/dropin.css` and put it on your page in a `link` tag with the id `braintree-dropin-stylesheet`. 
--->
-
-## Teardown
-
-When you want to cleanly tear down anything set up by `dropin.create`, use `teardown()`. This may be useful in a single-page app.
-
-```js
-var dropinInstance;
-
-braintree.dropin.create({
-    // ...
-  }, function (err, dropin) {
-    // ...
-    dropinInstance = dropin;
-  });
-
-// ...
-dropinInstance.teardown(function (err) {
-  // Called once teardown is complete. No data is returned if teardown completes successfully.
-  if (err) { /* an error occurred during teardown */ }
-});
-```
-
-=======
->>>>>>> 6dadec48
 ## Browser support
 
 Drop-in is supported in all browsers supported by the [Braintree JavaScript Client SDK](http://braintree.github.io/braintree-web/current/#browser-support).