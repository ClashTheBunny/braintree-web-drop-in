--- conflicted
+++ resolved
@@ -56,13 +56,9 @@
     "vinyl-source-stream": "1.1.0"
   },
   "dependencies": {
-<<<<<<< HEAD
-    "braintree-web": "3.11.0",
+    "braintree-web": "3.11.1",
     "paypal-checkout": "4.0.51",
     "promise-polyfill": "6.0.2"
-=======
-    "braintree-web": "3.11.1"
->>>>>>> 218009d1
   },
   "browserify": {
     "transform": [
