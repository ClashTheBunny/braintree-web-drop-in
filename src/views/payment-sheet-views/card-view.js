'use strict';

var BasePaymentSheetView = require('./base-payment-sheet-view');
var cardIconHTML = require('../../html/card-icons.html');
var classlist = require('../../lib/classlist');
var constants = require('../../constants');
var hostedFields = require('braintree-web/hosted-fields');

function CardView() {
  BasePaymentSheetView.apply(this, arguments);
}

CardView.prototype = Object.create(BasePaymentSheetView.prototype);
CardView.prototype.constructor = CardView;
CardView.ID = CardView.prototype.ID = constants.paymentOptionIDs.card;

CardView.prototype._initialize = function () {
  var cardIcons = this.getElementById('card-view-icons');
  var challenges = this.client.getConfiguration().gatewayConfiguration.challenges;
  var hasCVV = challenges.indexOf('cvv') !== -1;
  var hasPostal = challenges.indexOf('postal_code') !== -1;
  var hfOptions = {
    client: this.client,
    fields: {
      number: {
        selector: this._generateFieldSelector('number'),
        placeholder: '•••• •••• •••• ••••'
      },
      expirationDate: {
        selector: this._generateFieldSelector('expiration'),
        placeholder: 'MM / YY'
      },
      cvv: {
        selector: this._generateFieldSelector('cvv'),
        placeholder: '•••'
      },
      postalCode: {
        selector: this._generateFieldSelector('postal-code'),
        placeholder: 'ZIP'
      }
    },
    styles: {
      input: {
        'font-size': '16px',
        'font-family': '-apple-system, BlinkMacSystemFont, "Segoe UI", "Roboto", "Oxygen", "Ubuntu", "Cantarell", "Fira Sans", "Droid Sans", "Helvetica Neue", sans-serif',
        color: '#000'
      },
      ':focus': {
        color: 'black'
      },
      '::-webkit-input-placeholder': {
        color: 'rgba(0,0,0,0.25)'
      },
      ':-moz-placeholder': {
        color: 'rgba(0,0,0,0.25)'
      },
      '::-moz-placeholder': {
        color: 'rgba(0,0,0,0.25)'
      },
      ':-ms-input-placeholder ': {
        color: 'rgba(0,0,0,0.25)'
      }
    }
  };

  BasePaymentSheetView.prototype._initialize.apply(this, arguments);

  cardIcons.innerHTML = cardIconHTML;
  this._hideUnsupportedCardIcons();

  this.cardNumberIcon = this.getElementById('card-number-icon');
  this.cardNumberIconSvg = this.getElementById('card-number-icon-svg');
  this.cvvIcon = this.getElementById('cvv-icon');
  this.cvvIconSvg = this.getElementById('cvv-icon-svg');
  this.cvvLabelDescriptor = this.getElementById('cvv-label-descriptor');
  this.inlineErrors = {};

  if (!hasCVV) {
    this.getElementById('cvv-container').remove();
    delete hfOptions.fields.cvv;
  }
  if (!hasPostal) {
    this.getElementById('postal-code-container').remove();
    delete hfOptions.fields.postalCode;
  }

  this.model.beginLoading();
  this.model.asyncDependencyStarting();

  hostedFields.create(hfOptions, function (err, hostedFieldsInstance) {
    if (err) {
      this.model.reportError(err);
      this.model.endLoading();
      return;
    }

    this.hostedFieldsInstance = hostedFieldsInstance;
    this.hostedFieldsInstance.on('blur', this._onBlurEvent.bind(this));
    this.hostedFieldsInstance.on('cardTypeChange', this._onCardTypeChangeEvent.bind(this));
    this.hostedFieldsInstance.on('focus', this._onFocusEvent.bind(this));
    this.hostedFieldsInstance.on('notEmpty', this._onNotEmptyEvent.bind(this));
    this.hostedFieldsInstance.on('validityChange', this._onValidityChangeEvent.bind(this));

    this.model.asyncDependencyReady();
    this.model.endLoading();
  }.bind(this));
};

CardView.prototype.tokenize = function (callback) {
  var cardType, cardTypeSupported;
  var formValid = true;
  var state = this.hostedFieldsInstance.getState();
  var supportedCardTypes = this.client.getConfiguration().gatewayConfiguration.creditCards.supportedCardTypes;

  this.model.clearError();

  Object.keys(state.fields).forEach(function (key) {
    var field = state.fields[key];

    if (field.isEmpty) {
      this.showInlineError(key, this.strings['fieldEmptyFor' + capitalize(key)]);
      formValid = false;
    } else if (!field.isValid) {
      this.showInlineError(key, this.strings['fieldInvalidFor' + capitalize(key)]);
      formValid = false;
    }
  }.bind(this));

  if (formValid) {
    cardType = constants.configurationCardTypes[state.cards[0].type];
    cardTypeSupported = formValid ? supportedCardTypes.indexOf(cardType) !== -1 : true;

    if (!cardTypeSupported) {
      this.showInlineError('number', this.strings.unsupportedCardTypeError);
      callback(new Error(constants.errors.NO_PAYMENT_METHOD_ERROR));
      return;
    }

    this.model.beginLoading();

    this.hostedFieldsInstance.tokenize({
<<<<<<< HEAD
      vault: !isGuestCheckout(this.merchantConfiguration.authorization)
=======
      vault: !this.model.isGuestCheckout
>>>>>>> 4ae41940
    }, function (err, payload) {
      this.model.endLoading();

      if (err) {
        this.model.reportError(err);
        callback(new Error(constants.errors.NO_PAYMENT_METHOD_ERROR));
        return;
      }

      Object.keys(state.fields).forEach(function (field) {
        this.hostedFieldsInstance.clear(field);
      }.bind(this));

      this.model.addPaymentMethod(payload);
      callback(null, payload);
    }.bind(this));
  } else {
    callback(new Error(constants.errors.NO_PAYMENT_METHOD_ERROR));
  }
};

CardView.prototype.showInlineError = function (field, errorMessage) {
  var inlineError;

  if (!this.inlineErrors.hasOwnProperty(field)) {
    this.inlineErrors[field] = this.getElementById(camelCaseToSnakeCase(field) + '-inline-error');
  }

  inlineError = this.inlineErrors[field];
  inlineError.textContent = errorMessage;
  classlist.remove(inlineError, 'braintree-hidden');
};

CardView.prototype.hideInlineError = function (field) {
  var inlineError;

  if (!this.inlineErrors.hasOwnProperty(field)) {
    this.inlineErrors[field] = this.getElementById(camelCaseToSnakeCase(field) + '-inline-error');
  }

  inlineError = this.inlineErrors[field];
  classlist.add(inlineError, 'braintree-hidden');
  inlineError.textContent = '';
};

CardView.prototype.teardown = function (callback) {
  this.hostedFieldsInstance.teardown(callback);
};

CardView.prototype._generateFieldSelector = function (field) {
  return '#braintree--dropin__' + this.mainView.componentId + ' .braintree-form-' + field;
};

CardView.prototype._onBlurEvent = function (event) {
  if (event.emittedBy === 'number') {
    if (event.fields.number.isEmpty) {
      classlist.add(this.cardNumberIcon, 'braintree-hidden');
    }
  } else if (event.emittedBy === 'cvv') {
    classlist.add(this.cvvIcon, 'braintree-hidden');
  }
};

CardView.prototype._onCardTypeChangeEvent = function (event) {
  var cardType;
  var cardNumberHrefLink = '#iconCardFront';
  var cvvHrefLink = '#iconCVVBack';
  var cvvDescriptor = '(3 digits)';
  var cvvPlaceholder = '•••';

  if (event.cards.length === 1) {
    cardType = event.cards[0].type;
    cardNumberHrefLink = '#icon-' + cardType;
    if (cardType === 'american-express') {
      cvvHrefLink = '#iconCVVFront';
      cvvDescriptor = '(4 digits)';
      cvvPlaceholder = '••••';
    }
  }

  this.cardNumberIconSvg.setAttribute('xlink:href', cardNumberHrefLink);
  this.cvvIconSvg.setAttribute('xlink:href', cvvHrefLink);
  this.cvvLabelDescriptor.textContent = cvvDescriptor;
  this.hostedFieldsInstance.setPlaceholder('cvv', cvvPlaceholder);
};

CardView.prototype._onFocusEvent = function (event) {
  if (event.emittedBy === 'number') {
    classlist.remove(this.cardNumberIcon, 'braintree-hidden');
  } else if (event.emittedBy === 'cvv') {
    classlist.remove(this.cvvIcon, 'braintree-hidden');
  }
};

CardView.prototype._onNotEmptyEvent = function (event) {
  this.hideInlineError(event.emittedBy);
};

CardView.prototype._onValidityChangeEvent = function (event) {
  var field = event.fields[event.emittedBy];

  if (field.isPotentiallyValid) {
    this.hideInlineError(event.emittedBy);
  } else {
    this.showInlineError(event.emittedBy, this.strings['fieldInvalidFor' + capitalize(event.emittedBy)]);
  }
};

CardView.prototype.requestPaymentMethod = function (callback) {
  this.tokenize(callback);
};

CardView.prototype._hideUnsupportedCardIcons = function () {
  var supportedCardTypes = this.client.getConfiguration().gatewayConfiguration.creditCards.supportedCardTypes;

  Object.keys(constants.configurationCardTypes).forEach(function (paymentMethodCardType) {
    var cardIcon;
    var configurationCardType = constants.configurationCardTypes[paymentMethodCardType];

    if (supportedCardTypes.indexOf(configurationCardType) === -1) {
      cardIcon = this.getElementById(paymentMethodCardType + '-card-icon');
      classlist.add(cardIcon, 'braintree-hidden');
    }
  }.bind(this));
};

function camelCaseToSnakeCase(string) {
  return string.replace(/([a-z])([A-Z])/g, '$1-$2').toLowerCase();
}

function capitalize(string) {
  return string[0].toUpperCase() + string.substr(1);
}

module.exports = CardView;<|MERGE_RESOLUTION|>--- conflicted
+++ resolved
@@ -139,11 +139,7 @@
     this.model.beginLoading();
 
     this.hostedFieldsInstance.tokenize({
-<<<<<<< HEAD
-      vault: !isGuestCheckout(this.merchantConfiguration.authorization)
-=======
       vault: !this.model.isGuestCheckout
->>>>>>> 4ae41940
     }, function (err, payload) {
       this.model.endLoading();
 
