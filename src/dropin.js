--- conflicted
+++ resolved
@@ -28,12 +28,7 @@
   constructor: Dropin
 });
 
-<<<<<<< HEAD
-// TODO: initialize -> _initialize
-Dropin.prototype.initialize = function (callback) {
-=======
 Dropin.prototype._initialize = function (callback) {
->>>>>>> 4ae41940
   var container, strings, localizedStrings, localizedHTML;
   var dropinInstance = this; // eslint-disable-line consistent-this
 
@@ -128,13 +123,8 @@
   }
 };
 
-<<<<<<< HEAD
-Dropin.prototype.getVaultedPaymentMethods = function (callback) {
+Dropin.prototype._getVaultedPaymentMethods = function (callback) {
   if (isGuestCheckout(this._merchantConfiguration.authorization)) {
-=======
-Dropin.prototype._getVaultedPaymentMethods = function (callback) {
-  if (isGuestCheckout(this._options.authorization)) {
->>>>>>> 4ae41940
     callback();
   } else {
     this._client.request({
