--- conflicted
+++ resolved
@@ -32,25 +32,8 @@
             <div class="braintree-sheet__label">{{PayPal}}</div>
           </div>
         </div>
-<<<<<<< HEAD
         <div class="braintree-sheet__content braintree-sheet__content--button">
-          <div data-braintree-id="paypal-button"></div>
-=======
-      </div>
-      <div class="braintree-sheet__content braintree-sheet__content--button">
-        <div data-braintree-id="paypal-button" class="braintree-sheet__button--paypal"></div>
-      </div>
-    </div>
-    <div data-braintree-id="card" class="braintree-card braintree-form braintree-sheet">
-      <div data-braintree-id="card-sheet-header" class="braintree-sheet__header">
-        <div class="braintree-sheet__header-label">
-          <div class="braintree-sheet__logo--header">
-            <svg height="24" width="40" class="braintree-icon--bordered">
-              <use xlink:href="#iconCardFront"></use>
-            </svg>
-          </div>
-          <div class="braintree-sheet__text">{{payWithCard}}</div>
->>>>>>> a624feef
+          <div data-braintree-id="paypal-button" class="braintree-sheet__button--paypal"></div>
         </div>
       </div>
       <div data-braintree-id="card" class="braintree-card braintree-form braintree-sheet">
