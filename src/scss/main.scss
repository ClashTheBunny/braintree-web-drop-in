--- conflicted
+++ resolved
@@ -421,16 +421,13 @@
 }
 
 .braintree-sheet__content--button {
-<<<<<<< HEAD
   min-height: 84px;
   padding: 20px;
-=======
-  padding-top: 20px;
-  padding-bottom: 10px;
->>>>>>> a624feef
   text-align: center;
 
   .braintree-sheet__button--paypal {
+    margin: 0 auto;
+
     iframe {
       display: inline-block !important;
     }
