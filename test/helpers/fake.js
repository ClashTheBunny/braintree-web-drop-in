--- conflicted
+++ resolved
@@ -65,13 +65,9 @@
     client: {
       getConfiguration: configuration
     },
-<<<<<<< HEAD
-    merchantConfiguration: {}
-=======
-    merchantOptions: {
+    merchantConfiguration: {
       authorization: clientToken
     }
->>>>>>> 4ae41940
   };
 }
 
