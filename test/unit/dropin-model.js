--- conflicted
+++ resolved
@@ -14,13 +14,9 @@
           return this.configuration;
         }.bind(this)
       },
-<<<<<<< HEAD
-      merchantConfiguration: {}
-=======
-      merchantOptions: {
+      merchantConfiguration: {
         authorization: fake.clientToken
       }
->>>>>>> 4ae41940
     };
   });
 
@@ -69,7 +65,7 @@
       it('is true when given a tokenization key', function () {
         var model;
 
-        this.modelOptions.merchantOptions.authorization = fake.tokenizationKey;
+        this.modelOptions.merchantConfiguration.authorization = fake.tokenizationKey;
 
         model = new DropinModel(this.modelOptions);
 
@@ -79,7 +75,7 @@
       it('is true when given a client token without a customer ID', function () {
         var model;
 
-        this.modelOptions.merchantOptions.authorization = fake.clientToken;
+        this.modelOptions.merchantConfiguration.authorization = fake.clientToken;
 
         model = new DropinModel(this.modelOptions);
 
@@ -89,7 +85,7 @@
       it('is false when given a client token with a customer ID', function () {
         var model;
 
-        this.modelOptions.merchantOptions.authorization = fake.clientTokenWithCustomerID;
+        this.modelOptions.merchantConfiguration.authorization = fake.clientTokenWithCustomerID;
 
         model = new DropinModel(this.modelOptions);
 
