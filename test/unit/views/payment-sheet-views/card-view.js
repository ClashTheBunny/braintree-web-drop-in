'use strict';

var BaseView = require('../../../../src/views/base-view');
var classlist = require('../../../../src/lib/classlist');
var DropinModel = require('../../../../src/dropin-model');
var fake = require('../../../helpers/fake');
var hostedFields = require('braintree-web/hosted-fields');
var mainHTML = require('../../../../src/html/main.html');
var CardView = require('../../../../src/views/payment-sheet-views/card-view');
var strings = require('../../../../src/translations/en');

describe('CardView', function () {
  beforeEach(function () {
    this.div = document.createElement('div');

    this.div.innerHTML = mainHTML;
    document.body.appendChild(this.div);
    this.element = document.body.querySelector('.braintree-sheet.braintree-card');

    this.client = {
      getConfiguration: fake.configuration
    };
  });

  afterEach(function () {
    document.body.removeChild(this.div);
  });

  describe('Constructor', function () {
    beforeEach(function () {
      this.sandbox.stub(CardView.prototype, '_initialize');
    });

    it('calls _initialize', function () {
      new CardView({element: this.element}); // eslint-disable-line no-new

      expect(CardView.prototype._initialize).to.have.been.calledOnce;
    });

    it('inherits from BaseView', function () {
      expect(new CardView({element: this.element})).to.be.an.instanceOf(BaseView);
    });
  });

  describe('_initialize', function () {
    beforeEach(function () {
      this.hostedFieldsInstance = {
        on: this.sandbox.spy()
      };
      this.sandbox.stub(hostedFields, 'create').yields(null, this.hostedFieldsInstance);

      this.mainView = {
        componentId: 'component-id'
      };
      this.model = new DropinModel(fake.modelOptions());
    });

    it('has cvv if supplied in challenges', function () {
      this.client.getConfiguration = function () {
        return {
          gatewayConfiguration: {
            challenges: ['cvv'],
            creditCards: {
              supportedCardTypes: []
            }
          }
        };
      };

      new CardView({ // eslint-disable-line no-new
        element: this.element,
        mainView: this.mainView,
        model: this.model,
        client: this.client
      });

      expect(this.element.querySelector('[data-braintree-id="cvv-container"]')).to.exist;
    });

    it('does not have cvv if not supplied in challenges', function () {
      new CardView({ // eslint-disable-line no-new
        element: this.element,
        mainView: this.mainView,
        model: this.model,
        client: this.client
      });

      expect(this.element.querySelector('[data-braintree-id="cvv-container"]')).not.to.exist;
    });

    it('has postal code if supplied in challenges', function () {
      this.client.getConfiguration = function () {
        return {
          gatewayConfiguration: {
            challenges: ['postal_code'],
            creditCards: {
              supportedCardTypes: []
            }
          }
        };
      };

      new CardView({ // eslint-disable-line no-new
        element: this.element,
        mainView: this.mainView,
        model: this.model,
        client: this.client
      });

      expect(this.element.querySelector('[data-braintree-id="postal-code-container"]')).to.exist;
    });

    it('does not have postal code if not supplied in challenges', function () {
      new CardView({ // eslint-disable-line no-new
        element: this.element,
        mainView: this.mainView,
        model: this.model,
        client: this.client
      });

      expect(this.element.querySelector('[data-braintree-id="postal-code-container"]')).not.to.exist;
    });

    it('starts async dependency', function () {
      this.sandbox.spy(DropinModel.prototype, 'asyncDependencyStarting');

      new CardView({ // eslint-disable-line no-new
        element: this.element,
        mainView: this.mainView,
        model: this.model,
        client: this.client
      });

      expect(DropinModel.prototype.asyncDependencyStarting).to.be.calledOnce;
    });

    it('notifies async dependency is ready when Hosted Fields is created', function () {
      this.sandbox.spy(DropinModel.prototype, 'asyncDependencyReady');

      hostedFields.create.callsArgWith(1, null, {on: function () {}});

      new CardView({ // eslint-disable-line no-new
        element: this.element,
        mainView: this.mainView,
        model: this.model,
        client: this.client
      });

      expect(DropinModel.prototype.asyncDependencyReady).to.be.calledOnce;
    });

    it('creates Hosted Fields with number and expiration date', function () {
      new CardView({ // eslint-disable-line no-new
        element: this.element,
        mainView: this.mainView,
        model: this.model,
        client: this.client
      });

      expect(hostedFields.create).to.be.calledWith(this.sandbox.match({
        client: this.client,
        fields: {
          number: {},
          expirationDate: {}
        }
      }), this.sandbox.match.func);
      expect(hostedFields.create.lastCall.args[0]).not.to.have.deep.property('fields.cvv');
      expect(hostedFields.create.lastCall.args[0]).not.to.have.deep.property('fields.postalCode');
    });

    it('creates Hosted Fields with cvv if included in challenges', function () {
      this.client.getConfiguration = function () {
        return {
          gatewayConfiguration: {
            challenges: ['cvv'],
            creditCards: {
              supportedCardTypes: []
            }
          }
        };
      };

      new CardView({ // eslint-disable-line no-new
        element: this.element,
        mainView: this.mainView,
        model: this.model,
        client: this.client,
        merchantConfiguration: {
          authorization: fake.clientToken
        }
      });

      expect(hostedFields.create.lastCall.args[0]).to.have.deep.property('fields.cvv');
    });

    it('creates Hosted Fields with postal code if included in challenges', function () {
      this.client.getConfiguration = function () {
        return {
          gatewayConfiguration: {
            challenges: ['postal_code'],
            creditCards: {
              supportedCardTypes: []
            }
          }
        };
      };

      new CardView({ // eslint-disable-line no-new
        element: this.element,
        mainView: this.mainView,
        model: this.model,
        client: this.client,
        merchantConfiguration: {
          authorization: fake.clientToken
        }
      });

      expect(hostedFields.create.lastCall.args[0]).to.have.deep.property('fields.postalCode');
    });

    it('reports an error to DropinModel when Hosted Fields creation fails', function () {
      var fakeError = {
        code: 'A_REAL_ERROR_CODE'
      };

      hostedFields.create.restore();
      this.sandbox.stub(hostedFields, 'create').yields(fakeError, null);
      this.sandbox.stub(this.model, 'reportError');

      new CardView({ // eslint-disable-line no-new
        element: this.element,
        mainView: this.mainView,
        model: this.model,
        client: this.client
      });

      expect(this.model.reportError).to.be.calledWith(fakeError);
    });

    it('shows supported card icons', function () {
      var supportedCardTypes = ['american-express', 'discover', 'diners-club', 'jcb', 'master-card', 'visa'];

      new CardView({ // eslint-disable-line no-new
        element: this.element,
        mainView: this.mainView,
        model: this.model,
        client: this.client
      });

      supportedCardTypes.forEach(function (cardType) {
        var cardIcon = this.element.querySelector('[data-braintree-id="' + cardType + '-card-icon"]');

        expect(cardIcon.classList.contains('braintree-hidden')).to.be.false;
      }.bind(this));
    });

    it('hides unsupported card icons', function () {
      var unsupportedCardTypes = ['maestro'];

      new CardView({ // eslint-disable-line no-new
        element: this.element,
        mainView: this.mainView,
        model: this.model,
        client: this.client
      });

      unsupportedCardTypes.forEach(function (cardType) {
        var cardIcon = this.element.querySelector('[data-braintree-id="' + cardType + '-card-icon"]');

        expect(cardIcon.classList.contains('braintree-hidden')).to.be.true;
      }.bind(this));
    });

    it('does not show UnionPay icon even if it is supported', function () {
      var unionPayCardIcon;

      this.client.getConfiguration = function () {
        return {
          gatewayConfiguration: {
            challenges: [],
            creditCards: {
              supportedCardTypes: ['UnionPay']
            }
          }
        };
      };

      new CardView({ // eslint-disable-line no-new
        element: this.element,
        mainView: this.mainView,
        model: this.model,
        client: this.client
      });

      unionPayCardIcon = this.element.querySelector('[data-braintree-id="unionpay-card-icon"]');

      expect(unionPayCardIcon.classList.contains('braintree-hidden')).to.be.true;
    });
  });

  describe('requestPaymentMethod', function () {
    beforeEach(function () {
      this.sandbox.stub(hostedFields, 'create').yields(null, fake.hostedFieldsInstance);

      this.mainView = {
        componentId: 'component-id'
      };
      this.model = new DropinModel(fake.modelOptions());
    });

    it('calls the callback with an error when tokenize fails', function (done) {
      var cardView = new CardView({
        element: this.element,
        mainView: this.mainView,
        model: this.model,
        client: this.client
      });

      this.sandbox.stub(cardView, 'tokenize').yields(new Error('foo'));

      cardView.requestPaymentMethod(function (err, payload) {
        expect(err).to.be.an.instanceOf(Error);
        expect(err.message).to.equal('foo');
        expect(payload).to.not.exist;
        done();
      });
    });

    it('calls the callback with the payload when tokenize is successful', function (done) {
      var cardView = new CardView({
        element: this.element,
        mainView: this.mainView,
        model: this.model,
        client: this.client
      });

      this.sandbox.stub(cardView, 'tokenize').yields(null, {foo: 'bar'});

      cardView.requestPaymentMethod(function (err, payload) {
        expect(err).to.not.exist;
        expect(payload.foo).to.equal('bar');
        done();
      });
    });
  });

  describe('Hosted Fields events', function () {
    beforeEach(function () {
      this.context = {
        element: this.element,
        _generateFieldSelector: CardView.prototype._generateFieldSelector,
        getElementById: BaseView.prototype.getElementById,
        hideInlineError: CardView.prototype.hideInlineError,
        showInlineError: CardView.prototype.showInlineError,
        mainView: {
          componentId: 'component-id'
        },
        model: new DropinModel(fake.modelOptions()),
        client: {
          getConfiguration: function () {
            return {
              gatewayConfiguration: {
                challenges: ['cvv'],
                creditCards: {
                  supportedCardTypes: []
                }
              }
            };
          }
        },
        strings: strings,
        tokenize: CardView.prototype.tokenize,
        _hideUnsupportedCardIcons: function () {},
        _onBlurEvent: function () {},
        _onCardTypeChangeEvent: function () {},
        _onFocusEvent: function () {},
        _onNotEmptyEvent: function () {},
        _onValidityChangeEvent: function () {}
      };

      this.mainView = {
        componentId: 'component-id'
      };
      this.model = new DropinModel(fake.modelOptions());
    });

    describe('onFocusEvent', function () {
      beforeEach(function () {
        this.context._onFocusEvent = CardView.prototype._onFocusEvent;
      });

      it('shows default card icon in number field when focused', function () {
        var cardNumberIcon;
        var hostedFieldsInstance = {
          on: this.sandbox.stub().callsArgWith(1, {emittedBy: 'number'})
        };

        this.sandbox.stub(hostedFields, 'create').yields(null, hostedFieldsInstance);

        CardView.prototype._initialize.call(this.context);
        cardNumberIcon = this.element.querySelector('[data-braintree-id="card-number-icon"]');

        expect(cardNumberIcon.classList.contains('braintree-hidden')).to.be.false;
        expect(cardNumberIcon.querySelector('use').getAttribute('xlink:href')).to.equal('#iconCardFront');
      });

      it('shows default cvv icon in cvv field when focused', function () {
        var cvvIcon;
        var hostedFieldsInstance = {
          on: this.sandbox.stub().callsArgWith(1, {emittedBy: 'cvv'})
        };

        this.sandbox.stub(hostedFields, 'create').yields(null, hostedFieldsInstance);

        CardView.prototype._initialize.call(this.context);
        cvvIcon = this.element.querySelector('[data-braintree-id="cvv-icon"]');

        expect(cvvIcon.classList.contains('braintree-hidden')).to.be.false;
        expect(cvvIcon.querySelector('use').getAttribute('xlink:href')).to.equal('#iconCVVBack');
      });
    });

    describe('onBlurEvent', function () {
      beforeEach(function () {
        this.context._onBlurEvent = CardView.prototype._onBlurEvent;
      });

      it('hides the card number icon when the number field is blurred and empty', function () {
        var fakeEvent = {
          emittedBy: 'number',
          fields: {
            number: {isEmpty: true}
          }
        };
        var hostedFieldsInstance = {
          on: this.sandbox.stub().callsArgWith(1, fakeEvent)
        };
        var cardNumberIcon = this.element.querySelector('[data-braintree-id="card-number-icon"]');

        this.sandbox.stub(hostedFields, 'create').yields(null, hostedFieldsInstance);
        classlist.remove(cardNumberIcon, 'braintree-hidden');

        CardView.prototype._initialize.call(this.context);

        expect(this.context.cardNumberIcon.classList.contains('braintree-hidden')).to.be.true;
      });

      it('does not hide the card number icon when the number field is blurred and not empty', function () {
        var fakeEvent = {
          emittedBy: 'number',
          fields: {
            number: {isEmpty: false}
          }
        };
        var hostedFieldsInstance = {
          on: this.sandbox.stub().callsArgWith(1, fakeEvent)
        };
        var cardNumberIcon = this.element.querySelector('[data-braintree-id="card-number-icon"]');

        this.sandbox.stub(hostedFields, 'create').yields(null, hostedFieldsInstance);
        classlist.remove(cardNumberIcon, 'braintree-hidden');

        CardView.prototype._initialize.call(this.context);

        expect(this.context.cardNumberIcon.classList.contains('braintree-hidden')).to.be.false;
      });

      it('hides cvv icon in cvv field when blurred', function () {
        var hostedFieldsInstance = {
          on: this.sandbox.stub().callsArgWith(1, {emittedBy: 'cvv'})
        };
        var cvvIcon = this.element.querySelector('[data-braintree-id="cvv-icon"]');

        classlist.remove(cvvIcon, 'braintree-hidden');
        this.sandbox.stub(hostedFields, 'create').yields(null, hostedFieldsInstance);

        CardView.prototype._initialize.call(this.context);

        expect(this.context.cvvIcon.classList.contains('braintree-hidden')).to.be.true;
      });
    });

    describe('onCardTypeChange event', function () {
      beforeEach(function () {
        this.context._onCardTypeChangeEvent = CardView.prototype._onCardTypeChangeEvent;
      });

      it('updates the card number icon to the card type if there is one possible card type', function () {
        var cardNumberIcon = this.element.querySelector('[data-braintree-id="card-number-icon"]');
        var fakeEvent = {
          cards: [{type: 'master-card'}],
          emittedBy: 'number'
        };
        var hostedFieldsInstance = {
          on: this.sandbox.stub().callsArgWith(1, fakeEvent),
          setPlaceholder: function () {}
        };

        this.sandbox.stub(hostedFields, 'create').yields(null, hostedFieldsInstance);
        CardView.prototype._initialize.call(this.context);

        expect(cardNumberIcon.querySelector('use').getAttribute('xlink:href')).to.equal('#icon-master-card');
      });

      it('updates the card number icon to the generic card if there are many possible card types', function () {
        var cardNumberIcon = this.element.querySelector('[data-braintree-id="card-number-icon"]');
        var fakeEvent = {
          cards: [{type: 'master-card'}, {type: 'foo-pay'}],
          emittedBy: 'number'
        };
        var hostedFieldsInstance = {
          on: this.sandbox.stub().callsArgWith(1, fakeEvent),
          setPlaceholder: function () {}
        };

        this.sandbox.stub(hostedFields, 'create').yields(null, hostedFieldsInstance);
        CardView.prototype._initialize.call(this.context);

        expect(cardNumberIcon.querySelector('use').getAttribute('xlink:href')).to.equal('#iconCardFront');
      });

      it('updates the card icon to the generic card if there no card types', function () {
        var cardNumberIcon = this.element.querySelector('[data-braintree-id="card-number-icon"]');
        var fakeEvent = {
          cards: [],
          emittedBy: 'number'
        };
        var hostedFieldsInstance = {
          on: this.sandbox.stub().callsArgWith(1, fakeEvent),
          setPlaceholder: function () {}
        };

        this.sandbox.stub(hostedFields, 'create').yields(null, hostedFieldsInstance);
        CardView.prototype._initialize.call(this.context);

        expect(cardNumberIcon.querySelector('use').getAttribute('xlink:href')).to.equal('#iconCardFront');
      });

      it('updates the cvv icon to back icon for non-amex cards', function () {
        var use = this.element.querySelector('[data-braintree-id="cvv-icon"]').querySelector('use');
        var fakeEvent = {
          cards: [{type: 'visa'}],
          emittedBy: 'number'
        };
        var hostedFieldsInstance = {
          on: this.sandbox.stub().callsArgWith(1, fakeEvent),
          setPlaceholder: function () {}
        };

        use.setAttribute('xlink:href', '#iconCVVFront');
        this.sandbox.stub(hostedFields, 'create').yields(null, hostedFieldsInstance);
        CardView.prototype._initialize.call(this.context);

        expect(use.getAttribute('xlink:href')).to.equal('#iconCVVBack');
      });

      it('updates the cvv icon to front icon for amex cards', function () {
        var use = this.element.querySelector('[data-braintree-id="cvv-icon"]').querySelector('use');
        var fakeEvent = {
          cards: [{type: 'american-express'}],
          emittedBy: 'number'
        };
        var hostedFieldsInstance = {
          on: this.sandbox.stub().callsArgWith(1, fakeEvent),
          setPlaceholder: function () {}
        };

        this.sandbox.stub(hostedFields, 'create').yields(null, hostedFieldsInstance);
        CardView.prototype._initialize.call(this.context);

        expect(use.getAttribute('xlink:href')).to.equal('#iconCVVFront');
      });

      it('updates the cvv label descriptor to four digits when card type is amex', function () {
        var cvvLabelDescriptor = this.element.querySelector('[data-braintree-id="cvv-container"]').querySelector('.braintree-form__descriptor');
        var fakeEvent = {
          cards: [{type: 'american-express'}],
          emittedBy: 'number'
        };
        var hostedFieldsInstance = {
          on: this.sandbox.stub().callsArgWith(1, fakeEvent),
          setPlaceholder: function () {}
        };

        cvvLabelDescriptor.textContent = 'some value';
        this.sandbox.stub(hostedFields, 'create').yields(null, hostedFieldsInstance);
        CardView.prototype._initialize.call(this.context);

        expect(cvvLabelDescriptor.textContent).to.equal('(4 digits)');
      });

      it('updates the cvv label descriptor to three digits when card type is non-amex', function () {
        var cvvLabelDescriptor = this.element.querySelector('[data-braintree-id="cvv-container"]').querySelector('.braintree-form__descriptor');
        var fakeEvent = {
          cards: [{type: 'visa'}],
          emittedBy: 'number'
        };
        var hostedFieldsInstance = {
          on: this.sandbox.stub().callsArgWith(1, fakeEvent),
          setPlaceholder: function () {}
        };

        cvvLabelDescriptor.textContent = 'some value';
        this.sandbox.stub(hostedFields, 'create').yields(null, hostedFieldsInstance);
        CardView.prototype._initialize.call(this.context);

        expect(cvvLabelDescriptor.textContent).to.equal('(3 digits)');
      });

      it('updates the cvv label descriptor to three digits when multiple card types', function () {
        var cvvLabelDescriptor = this.element.querySelector('[data-braintree-id="cvv-container"]').querySelector('.braintree-form__descriptor');
        var fakeEvent = {
          cards: [{type: 'american-express'}, {type: 'visa'}],
          emittedBy: 'number'
        };
        var hostedFieldsInstance = {
          on: this.sandbox.stub().callsArgWith(1, fakeEvent),
          setPlaceholder: function () {}
        };

        cvvLabelDescriptor.textContent = 'some value';
        this.sandbox.stub(hostedFields, 'create').yields(null, hostedFieldsInstance);
        CardView.prototype._initialize.call(this.context);

        expect(cvvLabelDescriptor.textContent).to.equal('(3 digits)');
      });

      it('updates the cvv field placeholder when card type is amex', function () {
        var fakeEvent = {
          cards: [{type: 'american-express'}],
          emittedBy: 'number'
        };
        var hostedFieldsInstance = {
          on: this.sandbox.stub().callsArgWith(1, fakeEvent),
          setPlaceholder: this.sandbox.spy()
        };

        this.sandbox.stub(hostedFields, 'create').yields(null, hostedFieldsInstance);
        CardView.prototype._initialize.call(this.context);

        expect(hostedFieldsInstance.setPlaceholder).to.have.been.calledWith('cvv', '••••');
      });

      it('updates the cvv field placeholder when card type is non-amex', function () {
        var fakeEvent = {
          cards: [{type: 'visa'}],
          emittedBy: 'number'
        };
        var hostedFieldsInstance = {
          on: this.sandbox.stub().callsArgWith(1, fakeEvent),
          setPlaceholder: this.sandbox.spy()
        };

        this.sandbox.stub(hostedFields, 'create').yields(null, hostedFieldsInstance);
        CardView.prototype._initialize.call(this.context);

        expect(hostedFieldsInstance.setPlaceholder).to.have.been.calledWith('cvv', '•••');
      });

      it('updates the cvv field placeholder when multiple card types', function () {
        var fakeEvent = {
          cards: [{type: 'american-express'}, {type: 'visa'}],
          emittedBy: 'number'
        };
        var hostedFieldsInstance = {
          on: this.sandbox.stub().callsArgWith(1, fakeEvent),
          setPlaceholder: this.sandbox.spy()
        };

        this.sandbox.stub(hostedFields, 'create').yields(null, hostedFieldsInstance);
        CardView.prototype._initialize.call(this.context);

        expect(hostedFieldsInstance.setPlaceholder).to.have.been.calledWith('cvv', '•••');
      });
    });

    describe('onValidityChangeEvent', function () {
      beforeEach(function () {
        this.context._onValidityChangeEvent = CardView.prototype._onValidityChangeEvent;
      });

      it('shows an inline error if a field is invalid', function () {
        var numberInlineError = this.element.querySelector('[data-braintree-id="number-inline-error"]');
        var fakeEvent = {
          emittedBy: 'number',
          fields: {
            number: {
              isValid: false,
              isPotentiallyValid: false
            }
          }
        };
        var hostedFieldsInstance = {
          on: this.sandbox.stub().callsArgWith(1, fakeEvent)
        };

        this.sandbox.stub(hostedFields, 'create').yields(null, hostedFieldsInstance);
        CardView.prototype._initialize.call(this.context);

        expect(numberInlineError.classList.contains('braintree-hidden')).to.be.false;
        expect(numberInlineError.textContent).to.equal('This card number is not valid.');
      });

      it('hides the inline error if a field is potentially valid', function () {
        var numberInlineError = this.element.querySelector('[data-braintree-id="number-inline-error"]');
        var fakeEvent = {
          emittedBy: 'number',
          fields: {
            number: {
              isValid: false,
              isPotentiallyValid: true
            }
          }
        };
        var hostedFieldsInstance = {
          on: this.sandbox.stub().callsArgWith(1, fakeEvent)
        };

        this.sandbox.stub(hostedFields, 'create').yields(null, hostedFieldsInstance);
        CardView.prototype._initialize.call(this.context);

        expect(numberInlineError.classList.contains('braintree-hidden')).to.be.true;
        expect(numberInlineError.textContent).to.equal('');
      });
    });

    describe('onNotEmptyEvent', function () {
      beforeEach(function () {
        this.context._onNotEmptyEvent = CardView.prototype._onNotEmptyEvent;
      });

      it('hides inline errors', function () {
        var numberInlineError = this.element.querySelector('[data-braintree-id="number-inline-error"]');
        var fakeEvent = {emittedBy: 'number'};
        var hostedFieldsInstance = {
          on: this.sandbox.stub().callsArgWith(1, fakeEvent)
        };

        classlist.remove(numberInlineError, 'braintree-hidden');

        this.sandbox.stub(hostedFields, 'create').yields(null, hostedFieldsInstance);
        CardView.prototype._initialize.call(this.context);

        expect(numberInlineError.classList.contains('braintree-hidden')).to.be.true;
        expect(numberInlineError.textContent).to.equal('');
      });
    });
  });

  describe('tokenize', function () {
    beforeEach(function () {
      this.fakeHostedFieldsInstance = {
        clear: this.sandbox.stub(),
        getState: this.sandbox.stub().returns({
          cards: [{type: 'visa'}],
          fields: {
            number: {
              isValid: true
            },
            expirationDate: {
              isValid: true
            }
          }
        }),
        tokenize: this.sandbox.stub()
      };
      this.model = new DropinModel(fake.modelOptions());

      this.context = {
        element: this.element,
        getElementById: BaseView.prototype.getElementById,
        hostedFieldsInstance: this.fakeHostedFieldsInstance,
        inlineErrors: {},
        model: this.model,
        client: {
          getConfiguration: fake.configuration
        },
        merchantConfiguration: {
          authorization: fake.configuration().authorization
        },
        showInlineError: CardView.prototype.showInlineError,
        strings: strings
      };
    });

    it('throws an error if there is no valid card type', function (done) {
      this.context.hostedFieldsInstance.getState.returns({
        cards: [],
        fields: {
          number: {
            isValid: true
          },
          expirationDate: {
            isValid: false
          }
        }
      });

      CardView.prototype.tokenize.call(this.context, function (err, payload) {
        expect(err).to.exist;
        expect(payload).to.not.exist;
        expect(this.fakeHostedFieldsInstance.tokenize).to.not.be.called;
        done();
      }.bind(this));
    });

    it('does not tokenize if form is not valid', function () {
      this.context.hostedFieldsInstance.getState.returns({
        cards: [{type: 'visa'}],
        fields: {
          number: {
            isValid: true
          },
          expirationDate: {
            isValid: false
          }
        }
      });

      CardView.prototype.tokenize.call(this.context, function () {});

      expect(this.fakeHostedFieldsInstance.tokenize).to.not.be.called;
    });

    it('reports an error to DropinModel when Hosted Fields tokenization returns an error', function () {
      var fakeError = {
        code: 'A_REAL_ERROR_CODE'
      };

      this.context.hostedFieldsInstance.tokenize.yields(fakeError, null);
      this.sandbox.stub(this.context.model, 'reportError');

      CardView.prototype.tokenize.call(this.context, function () {});

      expect(this.context.model.reportError).to.be.calledWith(fakeError);
    });

    it('reports an error to DropinModel when Hosted Fields returns a tokenization failure error', function () {
      var fakeError = {
        code: 'HOSTED_FIELDS_FAILED_TOKENIZATION'
      };

      this.context.hostedFieldsInstance.tokenize.yields(fakeError, null);
      this.sandbox.stub(this.context.model, 'reportError');

      CardView.prototype.tokenize.call(this.context, function () {});

      expect(this.context.model.reportError).to.be.calledWith(fakeError);
    });

    it('reports an error to DropinModel when Hosted Fields returns a fields invalid error', function () {
      var fakeError = {
        code: 'HOSTED_FIELDS_FIELDS_INVALID'
      };

      this.context.hostedFieldsInstance.tokenize.yields(fakeError, null);
      this.sandbox.stub(this.context.model, 'reportError');

      CardView.prototype.tokenize.call(this.context, function () {});

      expect(this.context.model.reportError).to.be.calledWith(fakeError);
    });

    it('clears previous errors', function () {
      this.sandbox.stub(this.context.model, 'clearError');

      CardView.prototype.tokenize.call(this.context, function () {});

      expect(this.context.model.clearError).to.be.called;
    });

    it('shows unsupported card inline error when attempting to use an unsupported card', function () {
      var numberInlineError = this.element.querySelector('[data-braintree-id="number-inline-error"]');

      this.context.client.getConfiguration = function () {
        return {
          gatewayConfiguration: {
            creditCards: {
              supportedCardTypes: ['Foo Pay']
            }
          }
        };
      };

      CardView.prototype.tokenize.call(this.context, function () {});

      expect(numberInlineError.classList.contains('braintree-hidden')).to.be.false;
      expect(numberInlineError.textContent).to.equal('This card type is not supported. Please try another card.');
      expect(this.context.hostedFieldsInstance.tokenize).to.not.be.called;
    });

    it('shows empty inline error when attempting to sumbit an empty field', function () {
      var numberInlineError = this.element.querySelector('[data-braintree-id="number-inline-error"]');

      this.context.hostedFieldsInstance.getState.returns({
        cards: [{type: 'visa'}],
        fields: {
          number: {
            isEmpty: true,
            isValid: false
          },
          expirationDate: {
            isValid: true
          }
        }
      });

      CardView.prototype.tokenize.call(this.context, function () {});

      expect(numberInlineError.classList.contains('braintree-hidden')).to.be.false;
      expect(numberInlineError.textContent).to.equal('Please fill out a number.');
      expect(this.context.hostedFieldsInstance.tokenize).to.not.be.called;
    });

    it('shows invalid inline error when attempting to sumbit an invalid field', function () {
      var numberInlineError = this.element.querySelector('[data-braintree-id="number-inline-error"]');

      this.context.hostedFieldsInstance.getState.returns({
        cards: [{type: 'visa'}],
        fields: {
          number: {
            isValid: false
          },
          expirationDate: {
            isValid: true
          }
        }
      });

      CardView.prototype.tokenize.call(this.context, function () {});

      expect(numberInlineError.classList.contains('braintree-hidden')).to.be.false;
      expect(numberInlineError.textContent).to.equal('This card number is not valid.');
      expect(this.context.hostedFieldsInstance.tokenize).to.not.be.called;
    });

    it('calls beginLoading when form is valid', function () {
      this.context.model.beginLoading = this.sandbox.stub();

      CardView.prototype.tokenize.call(this.context, function () {});

      expect(this.context.model.beginLoading).to.have.been.calledOnce;
    });

    it('does not call beginLoading if form is invalid', function () {
      this.context.hostedFieldsInstance.getState.returns({
        cards: [{type: 'visa'}],
        fields: {
          number: {
            isValid: true
          },
          expirationDate: {
            isValid: false
          }
        }
      });
      this.context.model.beginLoading = this.sandbox.stub();

      CardView.prototype.tokenize.call(this.context, function () {});

      expect(this.context.model.beginLoading).to.not.be.called;
    });

    it('vaults on tokenization if not using guest checkout', function () {
<<<<<<< HEAD
      var fakeClientToken = fake.configuration().gatewayConfiguration;

      fakeClientToken.authorizationFingerprint = 'auth_fingerprint&customer_id=abc123';
      fakeClientToken = btoa(JSON.stringify(fakeClientToken));
      this.context.merchantConfiguration.authorization = fakeClientToken;
=======
      this.context.model.isGuestCheckout = false;
>>>>>>> 4ae41940

      CardView.prototype.tokenize.call(this.context, function () {});

      expect(this.context.hostedFieldsInstance.tokenize).to.have.been.calledWith({vault: true}, this.sandbox.match.func);
    });

    it('does not vault on tokenization if using guest checkout', function () {
<<<<<<< HEAD
      this.context.merchantConfiguration.authorization = 'fake_tokenization_key';
=======
      this.context.model.isGuestCheckout = true;
>>>>>>> 4ae41940

      CardView.prototype.tokenize.call(this.context, function () {});

      expect(this.context.hostedFieldsInstance.tokenize).to.have.been.calledWith({vault: false}, this.sandbox.match.func);
    });

    it('clears fields after successful tokenization', function () {
      this.context.hostedFieldsInstance.tokenize.yields(null, {nonce: 'foo'});

      CardView.prototype.tokenize.call(this.context, function () {});

      expect(this.context.hostedFieldsInstance.clear).to.have.been.calledWith('number');
      expect(this.context.hostedFieldsInstance.clear).to.have.been.calledWith('expirationDate');
      expect(this.context.hostedFieldsInstance.clear).not.to.have.been.calledWith('cvv');
      expect(this.context.hostedFieldsInstance.clear).not.to.have.been.calledWith('postalCode');
    });

    it('calls endLoading after successful tokenization', function () {
      var stubPayload = {};

      this.sandbox.stub(this.context.model, 'endLoading');
      this.context.hostedFieldsInstance.tokenize = this.sandbox.stub().yields(null, stubPayload);

      CardView.prototype.tokenize.call(this.context, function () {});

      expect(this.context.model.endLoading).to.have.been.calledOnce;
    });

    it('calls endLoading after tokenization fails', function () {
      this.sandbox.stub(this.context.model, 'endLoading');
      this.context.hostedFieldsInstance.tokenize.yields(new Error('foo'));

      CardView.prototype.tokenize.call(this.context, function () {});

      expect(this.context.model.endLoading).to.have.been.calledOnce;
    });

    it('adds a new payment method when tokenize is successful', function () {
      var stubPayload = {};

      this.context.hostedFieldsInstance.tokenize = this.sandbox.stub().yields(null, stubPayload);
      this.sandbox.stub(this.model, 'addPaymentMethod');

      CardView.prototype.tokenize.call(this.context, function () {});

      expect(this.model.addPaymentMethod).to.have.been.calledWith(stubPayload);
    });

    it('does not update the active payment method when tokenize fails', function () {
      this.context.hostedFieldsInstance.tokenize = this.sandbox.stub().yields(new Error('bad happen'));
      this.sandbox.stub(this.model, 'addPaymentMethod');

      CardView.prototype.tokenize.call(this.context, function () {});

      expect(this.model.addPaymentMethod).to.not.have.been.called;
    });
  });

  describe('teardown', function () {
    beforeEach(function () {
      this.context = {
        hostedFieldsInstance: {
          teardown: this.sandbox.stub().yields()
        }
      };
    });

    it('tears down hosted fields instance', function (done) {
      CardView.prototype.teardown.call(this.context, function () {
        expect(this.context.hostedFieldsInstance.teardown).to.be.calledOnce;
        done();
      }.bind(this));
    });

    it('passes hosted fields teardown errors to callback', function (done) {
      var error = new Error('hosted fields teardown error');

      this.context.hostedFieldsInstance.teardown.yields(error);

      CardView.prototype.teardown.call(this.context, function (err) {
        expect(err).to.equal(error);
        done();
      });
    });
  });
});<|MERGE_RESOLUTION|>--- conflicted
+++ resolved
@@ -962,15 +962,7 @@
     });
 
     it('vaults on tokenization if not using guest checkout', function () {
-<<<<<<< HEAD
-      var fakeClientToken = fake.configuration().gatewayConfiguration;
-
-      fakeClientToken.authorizationFingerprint = 'auth_fingerprint&customer_id=abc123';
-      fakeClientToken = btoa(JSON.stringify(fakeClientToken));
-      this.context.merchantConfiguration.authorization = fakeClientToken;
-=======
       this.context.model.isGuestCheckout = false;
->>>>>>> 4ae41940
 
       CardView.prototype.tokenize.call(this.context, function () {});
 
@@ -978,11 +970,7 @@
     });
 
     it('does not vault on tokenization if using guest checkout', function () {
-<<<<<<< HEAD
-      this.context.merchantConfiguration.authorization = 'fake_tokenization_key';
-=======
       this.context.model.isGuestCheckout = true;
->>>>>>> 4ae41940
 
       CardView.prototype.tokenize.call(this.context, function () {});
 
