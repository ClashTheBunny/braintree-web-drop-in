--- conflicted
+++ resolved
@@ -17,14 +17,11 @@
 var source = require('vinyl-source-stream');
 var streamify = require('gulp-streamify');
 var uglify = require('gulp-uglify');
-<<<<<<< HEAD
 var spawn = require('child_process').spawn;
-=======
-var http = require('http');
+var connect = require('connect');
 var serveStatic = require('serve-static');
 var finalhandler = require('finalhandler');
 var gutil = require('gulp-util');
->>>>>>> 2819934e
 var VERSION = require('./package.json').version;
 
 var DIST_PATH = 'dist/web/dropin/' + VERSION;
@@ -54,24 +51,13 @@
   },
   dist: {
     js: DIST_PATH + '/js',
-<<<<<<< HEAD
     css: DIST_PATH + '/css',
     jsdoc: DIST_PATH + '/jsdoc'
-=======
-    css: DIST_PATH + '/css'
   },
-  serve: {
-    assets: {
-      name: 'Asset server',
-      path: 'dist',
-      port: 9000
-    },
-    demo: {
-      name: 'Demo app',
-      path: 'test/app',
-      port: 4567
-    }
->>>>>>> 2819934e
+  server: {
+    assetsPath: 'dist',
+    demoPath: 'test/app',
+    port: 4567
   }
 };
 
@@ -133,7 +119,6 @@
   done);
 });
 
-<<<<<<< HEAD
 function jsdoc(options, done) {
   var args = ['jsdoc', 'src'];
 
@@ -181,37 +166,25 @@
   }, done);
 });
 
-gulp.task('watch:integration', function () {
-  gulp.watch([config.src.js.watch, config.src.css.watch, config.src.html.watch], ['build'])
-  gulp.watch([config.src.js.watch, config.jsdoc.watch], ['jsdoc']);
+gulp.task('demoapp', function () {
+  connect()
+    .use(serveStatic(path.join(__dirname, config.server.demoPath)))
+    .use(serveStatic(path.join(__dirname, config.server.assetsPath)))
+    .listen(config.server.port, function () {
+      gutil.log(gutil.colors.magenta('Demo app'), 'started on port', gutil.colors.yellow(config.server.port));
+    });
 });
-=======
-function serveTask(options) {
-  var serve = serveStatic(path.join(__dirname, options.path));
-
-  return function () {
-    http.createServer(function (req, res) {
-      serve(req, res, finalhandler(req, res));
-    }).listen(options.port, function () {
-      gutil.log(gutil.colors.magenta(options.name), 'started on port', gutil.colors.yellow(options.port));
-    });
-  };
-}
-
-gulp.task('serve:assets', serveTask(config.serve.assets));
-gulp.task('serve:demo', serveTask(config.serve.demo));
 
 gulp.task('development', [
   'build',
   'watch',
-  'serve:assets',
-  'serve:demo'
+  'demoapp'
 ]);
 
 gulp.task('watch', function () {
   gulp.watch([config.src.js.watch, config.src.html.watch], ['build:js']);
   gulp.watch([config.src.css.watch], ['build:css']);
+  gulp.watch([config.src.js.watch, config.jsdoc.watch], ['jsdoc']);
 });
 
-gulp.task('watch:integration', ['watch']);
->>>>>>> 2819934e
+gulp.task('watch:integration', ['watch']);